/// Integration tests of full cycles of message lifetime.
<<<<<<< HEAD
=======
///
>>>>>>> a6e2130e
mod common;

use didcomm_rs::{crypto::CryptoAlgorithm, Jwe, Mediated, Message};
use utilities::{get_keypair_set, KeyPairSet};
#[cfg(not(feature = "resolve"))]
use {
    common::*,
<<<<<<< HEAD
    didcomm_rs::crypto::{SignatureAlgorithm, Signer},
    k256::elliptic_curve::rand_core::OsRng,
    serde_json::Value,
=======
    didcomm_rs::crypto::{CryptoAlgorithm, SignatureAlgorithm, Signer},
    k256::elliptic_curve::rand_core::OsRng,
    x25519_dalek::{EphemeralSecret, PublicKey},
>>>>>>> a6e2130e
};

#[test]
#[cfg(not(feature = "resolve"))]
fn send_receive_raw() {
    // Arrange
    let m = Message::new()
        .from("did:xyz:ulapcuhsatnpuhza930hpu34n_")
        .to(&[
            "did::xyz:34r3cu403hnth03r49g03",
            "did:xyz:30489jnutnjqhiu0uh540u8hunoe",
        ])
<<<<<<< HEAD
        .body(sample_dids::TEST_DID_ENCRYPT_1);
=======
        .set_body(sample_dids::TEST_DID_ENCRYPT_1.as_bytes());
>>>>>>> a6e2130e

    // Act
    let ready_to_send = m.clone().as_raw_json().unwrap();

    // checking if encryption fails on it
    let packed = m.clone().seal(b"anuhcphus", None);
    assert!(packed.is_err());

    // receiving raw message
    let received = Message::receive(&ready_to_send, None, None, None);

    // Assert
    assert_eq!(m, received.unwrap());
}

#[test]
#[cfg(not(feature = "resolve"))]
fn send_receive_encrypted_xc20p_json_test() {
    // Arrange
    // keys
    let KeyPairSet {
        alice_private,
        alice_public,
        bobs_private,
        bobs_public,
        mediators_public: carol_public,
        ..
    } = get_keypair_set();

    // Message construction
    let message = Message::new() // creating message
        .from("did:key:z6MkiTBz1ymuepAQ4HEHYSF1H8quG5GLVVQR3djdX3mDooWp") // setting from
        .to(&[
            "did:key:z6MkiTBz1ymuepAQ4HEHYSF1H8quG5GLVVQR3djdX3mDooWp",
            "did:key:z6MkjchhfUsD6mmvni8mCdXHw216Xrm9bQe2mBH1P5RDjVJG",
        ]) // setting to
<<<<<<< HEAD
        .body(sample_dids::TEST_DID_SIGN_1) // packing in some payload
        .as_jwe(&CryptoAlgorithm::XC20P, Some(&bobs_public)) // set JOSE header for XC20P algorithm
=======
        .set_body(sample_dids::TEST_DID_SIGN_1.as_bytes()) // packing in some payload
        .as_jwe(&CryptoAlgorithm::XC20P) // set JOSE header for XC20P algorithm
>>>>>>> a6e2130e
        .add_header_field("my_custom_key".into(), "my_custom_value".into()) // custom header
        .add_header_field("another_key".into(), "another_value".into()) // another coustom header
        .kid(r#"#z6LShs9GGnqk85isEBzzshkuVWrVKsRp24GnDuHk8QWkARMW"#); // set kid header

    // Act
<<<<<<< HEAD
    let ready_to_send = message
        .seal(
            &alice_private,
            Some(vec![Some(&bobs_public), Some(&carol_public)]),
        )
        .unwrap();
    let received = Message::receive(
        &ready_to_send,
        Some(&bobs_private),
        Some(&alice_public),
        None,
=======
    let ready_to_send = message.seal(ek.as_bytes()).unwrap();
    let rk = bob_secret.diffie_hellman(&alice_public); // bob's shared secret calculation
    #[cfg(not(feature = "resolve"))]
    let received = Message::receive(&ready_to_send, Some(rk.as_bytes()), None); // and now we parse received
    #[cfg(feature = "resolve")]
    let received = Message::receive(
        &ready_to_send,
        &"6QN8DfuN9hjgHgPvLXqgzqYE3jRRGRrmJQZkd5tL8paR"
            .from_base58()
            .unwrap(),
>>>>>>> a6e2130e
    ); // and now we parse received

    // Assert
    assert!(&received.is_ok());
<<<<<<< HEAD
    let sample_body: Value = serde_json::from_str(sample_dids::TEST_DID_SIGN_1).unwrap();
    let received_body: Value =
        serde_json::from_str(&received.unwrap().get_body().unwrap()).unwrap();
    assert_eq!(sample_body.to_string(), received_body.to_string());
=======
    let received = received.unwrap();
    assert_eq!(
        sample_dids::TEST_DID_SIGN_1.as_bytes().to_vec(),
        received.get_body().unwrap().as_ref().to_vec()
    );
>>>>>>> a6e2130e
}

#[test]
fn send_receive_mediated_encrypted_xc20p_json_test() {
<<<<<<< HEAD
    let KeyPairSet {
        alice_private,
        alice_public,
        bobs_private,
        bobs_public,
        mediators_private,
        mediators_public,
    } = get_keypair_set();
    let sealed = Message::new()
        .from("did:key:z6MkiTBz1ymuepAQ4HEHYSF1H8quG5GLVVQR3djdX3mDooWp")
        .to(&["did:key:z6MkjchhfUsD6mmvni8mCdXHw216Xrm9bQe2mBH1P5RDjVJG"])
        .as_jwe(&CryptoAlgorithm::XC20P, Some(&bobs_public))
        .routed_by(
            &alice_private,
            Some(vec![Some(&bobs_public)]),
            "did:key:z6MknGc3ocHs3zdPiJbnaaqDi58NGb4pk1Sp9WxWufuXSdxf",
            Some(&mediators_public),
        );
    assert!(sealed.is_ok());

    let mediator_received = Message::receive(
        &sealed.unwrap(),
        Some(&mediators_private),
        Some(&alice_public),
        None,
    );
    assert!(mediator_received.is_ok());

    let mediator_received_unwrapped = mediator_received.unwrap().get_body().unwrap();
    let pl_string = String::from_utf8_lossy(mediator_received_unwrapped.as_ref());
    let message_to_forward: Mediated = serde_json::from_str(&pl_string).unwrap();
    let attached_jwe = serde_json::from_slice::<Jwe>(&message_to_forward.payload);
    assert!(attached_jwe.is_ok());
    let str_jwe = serde_json::to_string(&attached_jwe.unwrap());
    assert!(str_jwe.is_ok());

    let bob_received = Message::receive(
        &String::from_utf8_lossy(&message_to_forward.payload),
        Some(&bobs_private),
        Some(&alice_public),
        None,
    );
    assert!(bob_received.is_ok());
=======
    // Arrange
    // keys
    let alice_secret = EphemeralSecret::new(OsRng);
    let alice_public = PublicKey::from(&alice_secret);
    let alice_secret_2 = EphemeralSecret::new(OsRng);
    let alice_public_2 = PublicKey::from(&alice_secret_2);
    let bob_mediator_secret = EphemeralSecret::new(OsRng);
    let bob_mediator_public = PublicKey::from(&bob_mediator_secret);
    let bob_secret = EphemeralSecret::new(OsRng);
    let bob_public = PublicKey::from(&bob_secret);
    // DIDComm related setup
    let ek_to_bob = alice_secret.diffie_hellman(&bob_public);
    let ek_to_mediator = alice_secret_2.diffie_hellman(&bob_mediator_public);

    // Message construction
    let message = Message::new() // creating message
        .from("did:key:z6MkiTBz1ymuepAQ4HEHYSF1H8quG5GLVVQR3djdX3mDooWp") // setting from
        .to(&[
            "did:key:z6MkiTBz1ymuepAQ4HEHYSF1H8quG5GLVVQR3djdX3mDooWp",
            "did:key:z6MkjchhfUsD6mmvni8mCdXHw216Xrm9bQe2mBH1P5RDjVJG",
        ]) // setting to
        .set_body(sample_dids::TEST_DID_SIGN_1.as_bytes()) // packing in some payload
        .as_jwe(&CryptoAlgorithm::XC20P) // set JOSE header for XC20P algorithm
        .add_header_field("my_custom_key".into(), "my_custom_value".into()) // custom header
        .add_header_field("another_key".into(), "another_value".into()) // another coustom header
        .kid(r#"#z6LShs9GGnqk85isEBzzshkuVWrVKsRp24GnDuHk8QWkARMW"#) // set kid header
        .routed_by(
            ek_to_bob.as_bytes(),
            "did:key:z6MknGc3ocHs3zdPiJbnaaqDi58NGb4pk1Sp9WxWufuXSdxf",
        ); // here we use destination key to bob and `to` header of mediator

    // Act + Assert as we go
    assert!(&message.is_ok());

    // Message envelope to mediator
    let ready_to_send = message
        .unwrap()
        .as_jwe(&CryptoAlgorithm::XC20P) // here this method call is crucial as mediator and end receiver may use different algorithms.
        .seal(ek_to_mediator.as_bytes()); // this would've failed without previous method call.

    assert!(&ready_to_send.is_ok());

    // Received by mediator
    let rk_mediator = bob_mediator_secret.diffie_hellman(&alice_public_2); // key to decrypt mediated message
    #[cfg(not(feature = "resolve"))]
    let received_mediated =
        Message::receive(&ready_to_send.unwrap(), Some(rk_mediator.as_bytes()), None);
    #[cfg(feature = "resolve")]
    let received_mediated = Message::receive(
        &ready_to_send.unwrap(),
        &"ACa4PPJ1LnPNq1iwS33V3Akh7WtnC71WkKFZ9ccM6sX2"
            .from_base58()
            .unwrap(),
    );

    assert!(&received_mediated.is_ok());

    // Received by Bob
    let rk_bob = bob_secret.diffie_hellman(&alice_public); // key to decrypt final message
    #[cfg(not(feature = "resolve"))]
    let received_bob = Message::receive(
        &String::from_utf8_lossy(&received_mediated.unwrap().get_body().unwrap().as_ref()),
        Some(rk_bob.as_bytes()),
        None,
    );
    #[cfg(feature = "resolve")]
    let received_bob = Message::receive(
        &String::from_utf8_lossy(&received_mediated.unwrap().body),
        &"HBTcN2MrXNRj9xF9oi8QqYyuEPv3JLLjQKuEgW9oxVKP"
            .from_base58()
            .unwrap(),
    );

    assert!(&received_bob.is_ok());
    assert_eq!(
        received_bob.unwrap().get_body().unwrap().as_ref(),
        sample_dids::TEST_DID_SIGN_1.as_bytes()
    );
>>>>>>> a6e2130e
}

#[test]
#[cfg(not(feature = "resolve"))]
fn send_receive_signed_json_test() {
    // Arrange + Act
    let sign_keypair = ed25519_dalek::Keypair::generate(&mut OsRng);
    // Message construction an JWS wrapping
    let message = Message::new() // creating message
        .from("did:xyz:ulapcuhsatnpuhza930hpu34n_") // setting from
        .to(&[
            "did::xyz:34r3cu403hnth03r49g03",
            "did:xyz:30489jnutnjqhiu0uh540u8hunoe",
        ]) // setting to
<<<<<<< HEAD
        .body(sample_dids::TEST_DID_SIGN_1) // packing in some payload
=======
        .set_body(sample_dids::TEST_DID_SIGN_1.as_bytes()) // packing in some payload
>>>>>>> a6e2130e
        .as_jws(&SignatureAlgorithm::EdDsa)
        .sign(SignatureAlgorithm::EdDsa.signer(), &sign_keypair.to_bytes());

    assert!(&message.is_ok());

    // Receiving JWS
    let received = Message::verify(
        &message.unwrap().as_bytes(),
        &sign_keypair.public.to_bytes(),
    );
    // Assert
    assert!(&received.is_ok());
<<<<<<< HEAD
    // convert to serde values to compare contents and not formatting
    let sample_body: Value = serde_json::from_str(sample_dids::TEST_DID_SIGN_1).unwrap();
    let received_body: Value =
        serde_json::from_str(&received.unwrap().get_body().unwrap()).unwrap();
    assert_eq!(sample_body.to_string(), received_body.to_string(),);
=======
    assert_eq!(
        sample_dids::TEST_DID_SIGN_1.as_bytes().to_vec(),
        received.unwrap().get_body().unwrap().as_ref()
    );
>>>>>>> a6e2130e
}

#[test]
#[cfg(not(feature = "resolve"))]
fn send_receive_direct_signed_and_encrypted_xc20p_test() {
    // Arrange
    // keys
    let KeyPairSet {
        alice_public,
        alice_private,
        bobs_private,
        bobs_public,
        mediators_public: carol_public,
        ..
    } = get_keypair_set();
    let sign_keypair = ed25519_dalek::Keypair::generate(&mut OsRng);

    // Message construction
    let message = Message::new() // creating message
        .from("did:xyz:ulapcuhsatnpuhza930hpu34n_") // setting from
        .to(&[
            "did::xyz:34r3cu403hnth03r49g03",
            "did:xyz:30489jnutnjqhiu0uh540u8hunoe",
        ]) // setting to
<<<<<<< HEAD
        .body(sample_dids::TEST_DID_SIGN_1) // packing in some payload
        .as_jwe(&CryptoAlgorithm::XC20P, Some(&bobs_public)) // set JOSE header for XC20P algorithm
=======
        .set_body(sample_dids::TEST_DID_SIGN_1.as_bytes()) // packing in some payload
        .as_jwe(&CryptoAlgorithm::XC20P) // set JOSE header for XC20P algorithm
>>>>>>> a6e2130e
        .add_header_field("my_custom_key".into(), "my_custom_value".into()) // custom header
        .add_header_field("another_key".into(), "another_value".into()) // another custom header
        .kid(&hex::encode(sign_keypair.public.to_bytes())); // set kid header

    // Act
    // Send
    let ready_to_send = message
        .seal_signed(
<<<<<<< HEAD
            &alice_private,
            Some(vec![Some(&bobs_public), Some(&carol_public)]),
            SignatureAlgorithm::EdDsa,
            &sign_keypair.to_bytes(),
=======
            ek.as_bytes(),
            &sign_keypair.to_bytes(),
            SignatureAlgorithm::EdDsa,
>>>>>>> a6e2130e
        )
        .unwrap();

    //Receive
    #[cfg(not(feature = "resolve"))]
    let received = Message::receive(
        &ready_to_send,
<<<<<<< HEAD
        Some(&bobs_private),
        Some(&alice_public),
        None,
    );
=======
        Some(rk.as_bytes()),
        Some(&sign_keypair.public.to_bytes()),
    ); // and now we parse received
>>>>>>> a6e2130e
    #[cfg(feature = "resolve")]
    let received = Message::receive(
        &ready_to_send,
        &"HBTcN2MrXNRj9xF9oi8QqYyuEPv3JLLjQKuEgW9oxVKP"
            .from_base58()
            .unwrap(),
<<<<<<< HEAD
        None,
        None,
=======
>>>>>>> a6e2130e
    );

    // Assert
    assert!(&received.is_ok());
    let received = received.unwrap();
<<<<<<< HEAD

    // convert to serde values to compare contents and not formatting
    let sample_body: Value = serde_json::from_str(sample_dids::TEST_DID_SIGN_1).unwrap();
    let received_body: Value = serde_json::from_str(&received.get_body().unwrap()).unwrap();
    assert_eq!(sample_body.to_string(), received_body.to_string(),);
=======
    assert_eq!(
        sample_dids::TEST_DID_SIGN_1.as_bytes().to_vec(),
        received.get_body().unwrap().as_ref()
    );
>>>>>>> a6e2130e
}<|MERGE_RESOLUTION|>--- conflicted
+++ resolved
@@ -1,25 +1,13 @@
 /// Integration tests of full cycles of message lifetime.
-<<<<<<< HEAD
-=======
-///
->>>>>>> a6e2130e
 mod common;
 
+use common::sample_dids;
+#[cfg(not(feature = "resolve"))]
+use didcomm_rs::crypto::{SignatureAlgorithm, Signer};
 use didcomm_rs::{crypto::CryptoAlgorithm, Jwe, Mediated, Message};
+use rand_core::OsRng;
+use serde_json::Value;
 use utilities::{get_keypair_set, KeyPairSet};
-#[cfg(not(feature = "resolve"))]
-use {
-    common::*,
-<<<<<<< HEAD
-    didcomm_rs::crypto::{SignatureAlgorithm, Signer},
-    k256::elliptic_curve::rand_core::OsRng,
-    serde_json::Value,
-=======
-    didcomm_rs::crypto::{CryptoAlgorithm, SignatureAlgorithm, Signer},
-    k256::elliptic_curve::rand_core::OsRng,
-    x25519_dalek::{EphemeralSecret, PublicKey},
->>>>>>> a6e2130e
-};
 
 #[test]
 #[cfg(not(feature = "resolve"))]
@@ -31,11 +19,7 @@
             "did::xyz:34r3cu403hnth03r49g03",
             "did:xyz:30489jnutnjqhiu0uh540u8hunoe",
         ])
-<<<<<<< HEAD
         .body(sample_dids::TEST_DID_ENCRYPT_1);
-=======
-        .set_body(sample_dids::TEST_DID_ENCRYPT_1.as_bytes());
->>>>>>> a6e2130e
 
     // Act
     let ready_to_send = m.clone().as_raw_json().unwrap();
@@ -72,19 +56,13 @@
             "did:key:z6MkiTBz1ymuepAQ4HEHYSF1H8quG5GLVVQR3djdX3mDooWp",
             "did:key:z6MkjchhfUsD6mmvni8mCdXHw216Xrm9bQe2mBH1P5RDjVJG",
         ]) // setting to
-<<<<<<< HEAD
         .body(sample_dids::TEST_DID_SIGN_1) // packing in some payload
         .as_jwe(&CryptoAlgorithm::XC20P, Some(&bobs_public)) // set JOSE header for XC20P algorithm
-=======
-        .set_body(sample_dids::TEST_DID_SIGN_1.as_bytes()) // packing in some payload
-        .as_jwe(&CryptoAlgorithm::XC20P) // set JOSE header for XC20P algorithm
->>>>>>> a6e2130e
         .add_header_field("my_custom_key".into(), "my_custom_value".into()) // custom header
         .add_header_field("another_key".into(), "another_value".into()) // another coustom header
         .kid(r#"#z6LShs9GGnqk85isEBzzshkuVWrVKsRp24GnDuHk8QWkARMW"#); // set kid header
 
     // Act
-<<<<<<< HEAD
     let ready_to_send = message
         .seal(
             &alice_private,
@@ -96,39 +74,18 @@
         Some(&bobs_private),
         Some(&alice_public),
         None,
-=======
-    let ready_to_send = message.seal(ek.as_bytes()).unwrap();
-    let rk = bob_secret.diffie_hellman(&alice_public); // bob's shared secret calculation
-    #[cfg(not(feature = "resolve"))]
-    let received = Message::receive(&ready_to_send, Some(rk.as_bytes()), None); // and now we parse received
-    #[cfg(feature = "resolve")]
-    let received = Message::receive(
-        &ready_to_send,
-        &"6QN8DfuN9hjgHgPvLXqgzqYE3jRRGRrmJQZkd5tL8paR"
-            .from_base58()
-            .unwrap(),
->>>>>>> a6e2130e
     ); // and now we parse received
 
     // Assert
     assert!(&received.is_ok());
-<<<<<<< HEAD
     let sample_body: Value = serde_json::from_str(sample_dids::TEST_DID_SIGN_1).unwrap();
     let received_body: Value =
         serde_json::from_str(&received.unwrap().get_body().unwrap()).unwrap();
     assert_eq!(sample_body.to_string(), received_body.to_string());
-=======
-    let received = received.unwrap();
-    assert_eq!(
-        sample_dids::TEST_DID_SIGN_1.as_bytes().to_vec(),
-        received.get_body().unwrap().as_ref().to_vec()
-    );
->>>>>>> a6e2130e
 }
 
 #[test]
 fn send_receive_mediated_encrypted_xc20p_json_test() {
-<<<<<<< HEAD
     let KeyPairSet {
         alice_private,
         alice_public,
@@ -140,7 +97,10 @@
     let sealed = Message::new()
         .from("did:key:z6MkiTBz1ymuepAQ4HEHYSF1H8quG5GLVVQR3djdX3mDooWp")
         .to(&["did:key:z6MkjchhfUsD6mmvni8mCdXHw216Xrm9bQe2mBH1P5RDjVJG"])
+        .body(sample_dids::TEST_DID_SIGN_1) // packing in some payload
         .as_jwe(&CryptoAlgorithm::XC20P, Some(&bobs_public))
+        .add_header_field("my_custom_key".into(), "my_custom_value".into()) // custom header
+        .add_header_field("another_key".into(), "another_value".into()) // another coustom header
         .routed_by(
             &alice_private,
             Some(vec![Some(&bobs_public)]),
@@ -172,86 +132,11 @@
         None,
     );
     assert!(bob_received.is_ok());
-=======
-    // Arrange
-    // keys
-    let alice_secret = EphemeralSecret::new(OsRng);
-    let alice_public = PublicKey::from(&alice_secret);
-    let alice_secret_2 = EphemeralSecret::new(OsRng);
-    let alice_public_2 = PublicKey::from(&alice_secret_2);
-    let bob_mediator_secret = EphemeralSecret::new(OsRng);
-    let bob_mediator_public = PublicKey::from(&bob_mediator_secret);
-    let bob_secret = EphemeralSecret::new(OsRng);
-    let bob_public = PublicKey::from(&bob_secret);
-    // DIDComm related setup
-    let ek_to_bob = alice_secret.diffie_hellman(&bob_public);
-    let ek_to_mediator = alice_secret_2.diffie_hellman(&bob_mediator_public);
-
-    // Message construction
-    let message = Message::new() // creating message
-        .from("did:key:z6MkiTBz1ymuepAQ4HEHYSF1H8quG5GLVVQR3djdX3mDooWp") // setting from
-        .to(&[
-            "did:key:z6MkiTBz1ymuepAQ4HEHYSF1H8quG5GLVVQR3djdX3mDooWp",
-            "did:key:z6MkjchhfUsD6mmvni8mCdXHw216Xrm9bQe2mBH1P5RDjVJG",
-        ]) // setting to
-        .set_body(sample_dids::TEST_DID_SIGN_1.as_bytes()) // packing in some payload
-        .as_jwe(&CryptoAlgorithm::XC20P) // set JOSE header for XC20P algorithm
-        .add_header_field("my_custom_key".into(), "my_custom_value".into()) // custom header
-        .add_header_field("another_key".into(), "another_value".into()) // another coustom header
-        .kid(r#"#z6LShs9GGnqk85isEBzzshkuVWrVKsRp24GnDuHk8QWkARMW"#) // set kid header
-        .routed_by(
-            ek_to_bob.as_bytes(),
-            "did:key:z6MknGc3ocHs3zdPiJbnaaqDi58NGb4pk1Sp9WxWufuXSdxf",
-        ); // here we use destination key to bob and `to` header of mediator
-
-    // Act + Assert as we go
-    assert!(&message.is_ok());
-
-    // Message envelope to mediator
-    let ready_to_send = message
-        .unwrap()
-        .as_jwe(&CryptoAlgorithm::XC20P) // here this method call is crucial as mediator and end receiver may use different algorithms.
-        .seal(ek_to_mediator.as_bytes()); // this would've failed without previous method call.
-
-    assert!(&ready_to_send.is_ok());
-
-    // Received by mediator
-    let rk_mediator = bob_mediator_secret.diffie_hellman(&alice_public_2); // key to decrypt mediated message
-    #[cfg(not(feature = "resolve"))]
-    let received_mediated =
-        Message::receive(&ready_to_send.unwrap(), Some(rk_mediator.as_bytes()), None);
-    #[cfg(feature = "resolve")]
-    let received_mediated = Message::receive(
-        &ready_to_send.unwrap(),
-        &"ACa4PPJ1LnPNq1iwS33V3Akh7WtnC71WkKFZ9ccM6sX2"
-            .from_base58()
-            .unwrap(),
-    );
-
-    assert!(&received_mediated.is_ok());
-
-    // Received by Bob
-    let rk_bob = bob_secret.diffie_hellman(&alice_public); // key to decrypt final message
-    #[cfg(not(feature = "resolve"))]
-    let received_bob = Message::receive(
-        &String::from_utf8_lossy(&received_mediated.unwrap().get_body().unwrap().as_ref()),
-        Some(rk_bob.as_bytes()),
-        None,
-    );
-    #[cfg(feature = "resolve")]
-    let received_bob = Message::receive(
-        &String::from_utf8_lossy(&received_mediated.unwrap().body),
-        &"HBTcN2MrXNRj9xF9oi8QqYyuEPv3JLLjQKuEgW9oxVKP"
-            .from_base58()
-            .unwrap(),
-    );
-
-    assert!(&received_bob.is_ok());
-    assert_eq!(
-        received_bob.unwrap().get_body().unwrap().as_ref(),
-        sample_dids::TEST_DID_SIGN_1.as_bytes()
-    );
->>>>>>> a6e2130e
+    // convert to serde values to compare contents and not formatting
+    let sample_body: Value = serde_json::from_str(sample_dids::TEST_DID_SIGN_1).unwrap();
+    let bob_received_body: Value =
+        serde_json::from_str(&bob_received.unwrap().get_body().unwrap()).unwrap();
+    assert_eq!(sample_body.to_string(), bob_received_body.to_string());
 }
 
 #[test]
@@ -266,11 +151,7 @@
             "did::xyz:34r3cu403hnth03r49g03",
             "did:xyz:30489jnutnjqhiu0uh540u8hunoe",
         ]) // setting to
-<<<<<<< HEAD
-        .body(sample_dids::TEST_DID_SIGN_1) // packing in some payload
-=======
-        .set_body(sample_dids::TEST_DID_SIGN_1.as_bytes()) // packing in some payload
->>>>>>> a6e2130e
+        .body(sample_dids::TEST_DID_SIGN_1) // packing in some payload
         .as_jws(&SignatureAlgorithm::EdDsa)
         .sign(SignatureAlgorithm::EdDsa.signer(), &sign_keypair.to_bytes());
 
@@ -283,18 +164,11 @@
     );
     // Assert
     assert!(&received.is_ok());
-<<<<<<< HEAD
     // convert to serde values to compare contents and not formatting
     let sample_body: Value = serde_json::from_str(sample_dids::TEST_DID_SIGN_1).unwrap();
     let received_body: Value =
         serde_json::from_str(&received.unwrap().get_body().unwrap()).unwrap();
-    assert_eq!(sample_body.to_string(), received_body.to_string(),);
-=======
-    assert_eq!(
-        sample_dids::TEST_DID_SIGN_1.as_bytes().to_vec(),
-        received.unwrap().get_body().unwrap().as_ref()
-    );
->>>>>>> a6e2130e
+    assert_eq!(sample_body.to_string(), received_body.to_string());
 }
 
 #[test]
@@ -319,13 +193,8 @@
             "did::xyz:34r3cu403hnth03r49g03",
             "did:xyz:30489jnutnjqhiu0uh540u8hunoe",
         ]) // setting to
-<<<<<<< HEAD
         .body(sample_dids::TEST_DID_SIGN_1) // packing in some payload
         .as_jwe(&CryptoAlgorithm::XC20P, Some(&bobs_public)) // set JOSE header for XC20P algorithm
-=======
-        .set_body(sample_dids::TEST_DID_SIGN_1.as_bytes()) // packing in some payload
-        .as_jwe(&CryptoAlgorithm::XC20P) // set JOSE header for XC20P algorithm
->>>>>>> a6e2130e
         .add_header_field("my_custom_key".into(), "my_custom_value".into()) // custom header
         .add_header_field("another_key".into(), "another_value".into()) // another custom header
         .kid(&hex::encode(sign_keypair.public.to_bytes())); // set kid header
@@ -334,16 +203,10 @@
     // Send
     let ready_to_send = message
         .seal_signed(
-<<<<<<< HEAD
             &alice_private,
             Some(vec![Some(&bobs_public), Some(&carol_public)]),
             SignatureAlgorithm::EdDsa,
             &sign_keypair.to_bytes(),
-=======
-            ek.as_bytes(),
-            &sign_keypair.to_bytes(),
-            SignatureAlgorithm::EdDsa,
->>>>>>> a6e2130e
         )
         .unwrap();
 
@@ -351,42 +214,26 @@
     #[cfg(not(feature = "resolve"))]
     let received = Message::receive(
         &ready_to_send,
-<<<<<<< HEAD
         Some(&bobs_private),
         Some(&alice_public),
         None,
     );
-=======
-        Some(rk.as_bytes()),
-        Some(&sign_keypair.public.to_bytes()),
-    ); // and now we parse received
->>>>>>> a6e2130e
     #[cfg(feature = "resolve")]
     let received = Message::receive(
         &ready_to_send,
         &"HBTcN2MrXNRj9xF9oi8QqYyuEPv3JLLjQKuEgW9oxVKP"
             .from_base58()
             .unwrap(),
-<<<<<<< HEAD
-        None,
-        None,
-=======
->>>>>>> a6e2130e
+        None,
+        None,
     );
 
     // Assert
     assert!(&received.is_ok());
     let received = received.unwrap();
-<<<<<<< HEAD
 
     // convert to serde values to compare contents and not formatting
     let sample_body: Value = serde_json::from_str(sample_dids::TEST_DID_SIGN_1).unwrap();
     let received_body: Value = serde_json::from_str(&received.get_body().unwrap()).unwrap();
     assert_eq!(sample_body.to_string(), received_body.to_string(),);
-=======
-    assert_eq!(
-        sample_dids::TEST_DID_SIGN_1.as_bytes().to_vec(),
-        received.get_body().unwrap().as_ref()
-    );
->>>>>>> a6e2130e
 }