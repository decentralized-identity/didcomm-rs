// use std::convert::{ TryFrom, TryInto };
use crate::{Jwk, JwmHeader};
use crate::messages::serialization::{base64_buffer, base64_jwm_header};

macro_rules! create_getter {
    ($field_name:ident, $field_type:ident) => {
        pub fn $field_name(&self) -> Option<$field_type> {
            if let Some(header) = &self.header {
                if let Some(value) = &header.$field_name {
                    return Some(value.clone());
                }
            }
            if let Some(protected) = &self.protected {
                if let Some(value) = &protected.$field_name {
                    return Some(value.clone());
                }
            }
            None
        }
    };
}

#[derive(Serialize, Deserialize, Debug, Clone)]
pub struct Signature {
    #[serde(skip_serializing_if = "Option::is_none")]
<<<<<<< HEAD
	#[serde(with="base64_jwm_header")]
=======
    #[serde(with="base64_jwm_header")]
    #[serde(default)]
>>>>>>> 9868b1c2
    pub protected: Option<JwmHeader>,

    #[serde(skip_serializing_if = "Option::is_none")]
    pub header: Option<JwmHeader>,
<<<<<<< HEAD

	#[serde(with="base64_buffer")]
=======
    #[serde(with="base64_buffer")]
    #[serde(default)]
>>>>>>> 9868b1c2
    pub signature: Vec<u8>,
}

impl Signature {
    /// Creates a new `Signature` that can be used in JWS `signatures` property or
    /// as top-level (flattened) property in flattened JWS JSON serialization.
    /// 
    /// # Parameters
    ///
    /// `protected` - JWM header protected by signing
    ///
    /// `header` - JWM header not protected by signing
    ///
    /// `signature` - signature over JWS payload and protected header
    pub fn new(
        protected: Option<JwmHeader>,
        header: Option<JwmHeader>,
        signature: Vec<u8>,
    ) -> Self {
        Signature {
            protected,
            header,
            signature,
        }
    }

    create_getter!(enc, String);
    create_getter!(kid, String);
    create_getter!(skid, String);
    create_getter!(alg, String);
    create_getter!(jku, String);
    create_getter!(jwk, Jwk);
    create_getter!(epk, Jwk);
    create_getter!(cty, String);
}

#[derive(Serialize, Deserialize, Debug)]
pub struct Jws {
    pub payload: String,

    /// Top-level signature for flat JWS JSON messages.
    /// Will be ignored if `signatures` is not `None`
    #[serde(flatten)]
    #[serde(skip_serializing_if = "Option::is_none")]
    pub signature: Option<Signature>,

    /// Pre-recipient signatures for flat JWS JSON messages.
    /// If not `None`, will be preferred over `signature`.
    #[serde(skip_serializing_if = "Option::is_none")]
    pub signatures: Option<Vec<Signature>>,
}

impl Jws {
    /// Creates a new [general JWS](https://datatracker.ietf.org/doc/html/rfc7515#section-7.2.1)
    /// object with signature values per recipient.
    /// 
    /// # Parameters
    ///
    /// `payload` - payload with encoded data
    ///
    /// `signatures` - signature values per recipient
    pub fn new(
        payload: String,
        signatures: Vec<Signature>,
    ) -> Self {
        Jws {
            payload,
            signature: None,
            signatures: Some(signatures),
        }
    }

    /// Creates a new [flattened JWS](https://datatracker.ietf.org/doc/html/rfc7515#section-7.2.2)
    /// object with signature information on JWS' top level.
    /// 
    /// # Parameters
    ///
    /// `payload` - payload with encoded data
    ///
    /// `signatures` - signature value that is used on JWS top-level
    pub fn new_flat(
        payload: String,
        signature_value: Signature,
    ) -> Self {
        Jws {
            payload,
            signature: Some(signature_value),
            signatures: None,
        }
    }
}<|MERGE_RESOLUTION|>--- conflicted
+++ resolved
@@ -23,23 +23,13 @@
 #[derive(Serialize, Deserialize, Debug, Clone)]
 pub struct Signature {
     #[serde(skip_serializing_if = "Option::is_none")]
-<<<<<<< HEAD
-	#[serde(with="base64_jwm_header")]
-=======
-    #[serde(with="base64_jwm_header")]
+	  #[serde(with="base64_jwm_header")]
     #[serde(default)]
->>>>>>> 9868b1c2
     pub protected: Option<JwmHeader>,
-
     #[serde(skip_serializing_if = "Option::is_none")]
     pub header: Option<JwmHeader>,
-<<<<<<< HEAD
-
-	#[serde(with="base64_buffer")]
-=======
-    #[serde(with="base64_buffer")]
+	  #[serde(with="base64_buffer")]
     #[serde(default)]
->>>>>>> 9868b1c2
     pub signature: Vec<u8>,
 }
 
