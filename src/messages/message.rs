#![allow(dead_code)]
use std::time::SystemTime;

#[cfg(feature = "raw-crypto")]
use crate::{
    crypto::{CryptoAlgorithm, Cypher, SignatureAlgorithm, Signer},
    helpers::{encrypt_cek, get_crypter_from_header, get_message_type, receive_jwe, receive_jws},
    Jwe, Mediated,
};
use crate::{Attachment, DidCommHeader, Error, JwmHeader, MessageType, PriorClaims, Recipient};
#[cfg(feature = "raw-crypto")]
use base64_url::decode;
#[cfg(all(feature = "resolve", feature = "raw-crypto"))]
use ddoresolver_rs::*;
#[cfg(feature = "raw-crypto")]
use rand::{RngCore, SeedableRng};
#[cfg(feature = "raw-crypto")]
use rand_chacha::ChaCha20Rng;
use serde::{Deserialize, Serialize};
use serde_json::{json, Value};

<<<<<<< HEAD
=======
use super::headers::{DidCommHeader, JwmHeader};
use super::mediated::Mediated;
use super::Attachment;
use crate::Result;

#[cfg(feature = "raw-crypto")]
use crate::crypto::{CryptoAlgorithm, Cypher, SignatureAlgorithm, Signer};
use crate::helpers::{
    encrypt_cek, get_crypter_from_header, get_message_type, receive_jwe, receive_jws,
};
use crate::{Error, Jwe, MessageType, PriorClaims, Recipient};

>>>>>>> 26f06738
/// DIDComm message structure.
///
/// `Message`s are used to construct new DIDComm messages.
///
/// A common flow is
/// - [creating a message][Message::new()]
/// - setting different properties with [chained setters](#impl-1)
/// - serializing the message to one of the following formats:
///   - a [plain][Message::as_raw_json()] DIDComm message
///   - a [signed][Message::sign()] JWS envelope
///   - an [encrypted][Message::seal()] JWE envelope
///   - a [sealed and encrypted][Message::seal_signed()] JWE envelope
///
/// For examples have a look [here][`crate`].
///
/// [Specification](https://identity.foundation/didcomm-messaging/spec/#message-structure)
#[derive(Serialize, Deserialize, Debug, Clone, PartialEq, Eq)]
pub struct Message {
    /// JOSE header, which is sent as public part with JWE.
    #[serde(flatten)]
    pub(crate) jwm_header: JwmHeader,

    /// DIDComm headers part, sent as part of encrypted message in JWE.
    #[serde(flatten)]
    pub(crate) didcomm_header: DidCommHeader,

    /// single recipient of JWE `recipients` collection as used in JWE
    #[serde(skip_serializing_if = "Option::is_none")]
    pub(crate) recipients: Option<Vec<Recipient>>,

    /// Message payload, which can be basically anything (JSON, text, file, etc.) represented
    ///     as base64url String of raw bytes of data.
    /// No direct access for encode/decode purposes! Use `get_body()` / `set_body()` methods instead.
    pub(crate) body: Value,

    /// Flag that toggles JWE serialization to flat JSON.
    /// Not part of the serialized JSON and ignored when deserializing.
    #[serde(skip)]
    pub(crate) serialize_flat_jwe: bool,

    /// Flag that toggles JWS serialization to flat JSON.
    /// Not part of the serialized JSON and ignored when deserializing.
    #[serde(skip)]
    pub(crate) serialize_flat_jws: bool,

    #[serde(skip_serializing_if = "Vec::is_empty", default)]
    pub(crate) attachments: Vec<Attachment>,
}

impl Message {
    /// Generates EMPTY default message.
    /// Use extension messages to build final one before `send`ing.
    pub fn new() -> Self {
        match env_logger::try_init() {
            Ok(_) | Err(_) => (),
        }
        Message {
            jwm_header: JwmHeader::default(),
            didcomm_header: DidCommHeader::new(),
            recipients: None,
            body: json!({}),
            attachments: Vec::new(),
            serialize_flat_jwe: false,
            serialize_flat_jws: false,
        }
    }

    /// Adds (or updates) custom unique header key-value pair to the header.
    /// This portion of header is not sent as JOSE header.
    pub fn add_header_field(mut self, key: String, value: String) -> Self {
        if key.is_empty() {
            return self;
        }
        self.didcomm_header.other.insert(key, value);
        self
    }

    /// Sets message to be serialized as flat JWE JSON.
    /// If this message has multiple targets, `seal`ing it will result in an Error.
    #[cfg(feature = "raw-crypto")]
    pub fn as_flat_jwe(
        mut self,
        alg: &CryptoAlgorithm,
        recipient_public_key: Option<Vec<u8>>,
    ) -> Self {
        self.serialize_flat_jwe = true;
        self.as_jwe(alg, recipient_public_key)
    }

    /// Sets message to be serialized as flat JWS JSON and then calls `as_jws`.
    /// If this message has multiple targets, `seal`ing it will result in an Error.
    #[cfg(feature = "raw-crypto")]
    pub fn as_flat_jws(mut self, alg: &SignatureAlgorithm) -> Self {
        self.serialize_flat_jws = true;
        self.as_jws(alg)
    }

    /// Shortcut to `DidCommHeader::get_message_uri`
    ///
    pub fn get_message_uri(&self) -> String {
        self.didcomm_header.get_message_uri()
    }

    /// Sets `thid` and `pthid` same as those in `replying_to`
    /// Shortcut to `DidCommHeader::reply_to` method
    ///
    /// * `replying_to` - ref to message we're replying to
    pub fn reply_to(mut self, replying_to: &Self) -> Self {
        self.didcomm_header.reply_to(&replying_to.didcomm_header);
        self
    }

    /// Sets `pthid` to the `parent`'s `thid`.
    /// It defaults to `id` if `thid` is missing.
    ///
    /// # Parameters
    ///
    /// * `parent` - ref to a parent threaded `Message`
    ///
    pub fn with_parent(mut self, parent: &Self) -> Self {
        self.didcomm_header.pthid = Some(
            if let Some(thid_ref) = parent.didcomm_header.thid.as_ref() {
                thid_ref.clone()
            } else {
                parent.didcomm_header.id.clone()
            },
        );

        self
    }

    /// Setter of `from` header
    /// Helper method.
    ///
    /// For `resolve` feature will set `kid` header automatically
    ///     based on the did document resolved.
    #[cfg(feature = "raw-crypto")]
    pub fn as_jwe(mut self, alg: &CryptoAlgorithm, recipient_public_key: Option<Vec<u8>>) -> Self {
        self.jwm_header.as_encrypted(alg);
        if let Some(key) = recipient_public_key {
            self.jwm_header.kid = Some(base64_url::encode(&key));
        } else {
            #[cfg(feature = "resolve")]
            {
                if let Some(from) = &self.didcomm_header.from {
                    if let Some(document) = resolve_any(from) {
                        match alg {
                            CryptoAlgorithm::XC20P => {
                                self.jwm_header.kid =
                                    document.find_public_key_id_for_curve("X25519")
                            }
                            CryptoAlgorithm::A256GCM | CryptoAlgorithm::A256CBC => {
                                self.jwm_header.kid = document.find_public_key_id_for_curve("P-256")
                            }
                        }
                    }
                }
            }
        }
        self
    }

    /// Creates set of JWM related headers for the JWE
    /// Modifies JWM related header portion to match
    ///     encryption implementation and leaves other
    ///     parts unchanged.  TODO + FIXME: complete implementation
    #[cfg(feature = "raw-crypto")]
    pub fn as_jws(mut self, alg: &SignatureAlgorithm) -> Self {
        self.jwm_header.as_signed(alg);
        self
    }

    /// Setter of the `body`.
    /// Note, that given text has to be a valid JSON string to be a valid body value.
    pub fn body(mut self, body: &str) -> Result<Self> {
        self.body = serde_json::from_str(body)?;
        Ok(self)
    }

    /// Setter of `didcomm_header`.
    /// Replaces existing one with provided by consuming both values.
    /// Returns modified instance of `Self`.
    pub fn didcomm_header(mut self, h: DidCommHeader) -> Self {
        self.didcomm_header = h;
        self
    }

    /// Setter of `from` header.
    pub fn from(mut self, from: &str) -> Self {
        self.didcomm_header.from = Some(String::from(from));
        self
    }

    /// Getter of the `body` as String.
    pub fn get_body(&self) -> Result<String> {
        Ok(serde_json::to_string(&self.body)?)
    }

    /// `&DidCommHeader` getter.
    pub fn get_didcomm_header(&self) -> &DidCommHeader {
        &self.didcomm_header
    }

    /// `&JwmCommHeader` getter.
    pub fn get_jwm_header(&self) -> &JwmHeader {
        &self.jwm_header
    }

    /// If message `is_rotation()` true - returns from_prion claims.
    /// Errors otherwise with `Error::NoRotationData`
    pub fn get_prior(&self) -> Result<PriorClaims> {
        if self.is_rotation() {
            Ok(self
                .didcomm_header
                .from_prior()
                .ok_or(Error::NoRotationData)?
                .clone())
        } else {
            Err(Error::NoRotationData)
        }
    }

    /// Checks if message is rotation one.
    /// Exposed for explicit checks on calling code level.
    pub fn is_rotation(&self) -> bool {
        self.didcomm_header.from_prior().is_some()
    }

    /// Setter of `jwm_header`.
    /// Replaces existing one with provided by consuming both values.
    /// Returns modified instance of `Self`.
    pub fn jwm_header(mut self, h: JwmHeader) -> Self {
        self.jwm_header = h;
        self
    }

    /// Setter of `m_type` @type header
    pub fn m_type(mut self, m_type: &str) -> Self {
        self.didcomm_header.m_type = m_type.into();
        self
    }

    /// Setter of `typ` header property.
    ///
    /// # Parameters
    ///
    /// * `typ` - `MessageType` to be set for `typ` property
    pub fn typ(mut self, typ: MessageType) -> Self {
        self.jwm_header.typ = typ;
        self
    }

    // Setter of the `kid` header
    pub fn kid(mut self, kid: &str) -> Self {
        match &mut self.jwm_header.kid {
            Some(h) => *h = kid.into(),
            None => {
                self.jwm_header.kid = Some(kid.into());
            }
        }
        self
    }

    /// Sets times of creation as now and, optional, expires time.
    ///
    /// # Arguments
    ///
    /// * `expires` - time in seconds since Unix Epoch when message is
    ///               considered to be invalid.
    pub fn timed(mut self, expires: Option<u64>) -> Self {
        self.didcomm_header.expires_time = expires;
        self.didcomm_header.created_time =
            match SystemTime::now().duration_since(SystemTime::UNIX_EPOCH) {
                Ok(t) => Some(t.as_secs()),
                Err(_) => None,
            };
        self
    }

    /// Setter of `to` header
    pub fn to(mut self, to: &[&str]) -> Self {
        for s in to {
            self.didcomm_header.to.push(s.to_string());
        }
        while let Some(a) = self
            .didcomm_header
            .to
            .iter()
            .position(|e| e == &String::default())
        {
            self.didcomm_header.to.remove(a);
        }
        self
    }

    /// Setter of `didcomm_header`.
    /// Replaces existing one with provided by consuming both values.
    /// Returns modified instance of `Self`.
    pub fn set_didcomm_header(mut self, h: DidCommHeader) -> Self {
        self.didcomm_header = h;
        self
    }

    /// Gets `Iterator` over key-value pairs of application level headers
    pub fn get_application_params(&self) -> impl Iterator<Item = (&String, &String)> {
        self.didcomm_header.other.iter()
    }

    /// Setter of `thid` header
    pub fn thid(mut self, thid: &str) -> Self {
        self.didcomm_header.thid = Some(thid.to_string());
        self
    }

    /// Setter of `pthid` header
    pub fn pthid(mut self, pthid: &str) -> Self {
        self.didcomm_header.pthid = Some(pthid.to_string());
        self
    }
}

// Interactions with messages (sending, receiving, etc.)
#[cfg(feature = "raw-crypto")]
impl Message {
    /// Serializes current state of the message into json.
    /// Consumes original message - use as raw sealing of envelope.
    pub fn as_raw_json(self) -> Result<String> {
        Ok(serde_json::to_string(&self)?)
    }

    /// Presents IV and Payload to be externally encrypted and then sealed with `seal_pre_encrypted` method.
    ///
    /// # Returns
    /// Tuple of bytes where .0 is IV and .1 is payload for encryption
    ///
    pub fn export_for_encryption(&self) -> Result<(Vec<u8>, Vec<u8>)> {
        Ok((
            decode(&Jwe::generate_iv())?,
            serde_json::to_string(&self)?.as_bytes().to_vec(),
        ))
    }

    /// Builds JWE from current message and it's pre-encrypted payload:
    ///  `expert_for_encryption` should be used prior to this call and it's output
    ///  provided as payload.
    ///
    /// # Parameters
    /// `ciphertext` - encrypted output of `export_for_encryption` as JWE payload
    ///
    /// Returns serialized JSON JWE message, which is ready to be sent to receipent
    ///
    pub fn seal_pre_encrypted(self, cyphertext: impl AsRef<[u8]>) -> Result<String> {
        let d_header = self.get_didcomm_header();

        let mut unprotected = JwmHeader {
            skid: d_header.from.clone(),
            ..Default::default()
        };

        if self.recipients.is_none() {
            unprotected.kid = Some(d_header.to[0].clone());
        }

        let jwe = Jwe::new(
            Some(unprotected),
            self.recipients.clone(),
            cyphertext,
            Some(self.jwm_header.clone()),
            None::<&[u8]>,
            None,
        );

        Ok(serde_json::to_string(&jwe)?)
    }

    /// Construct a message from received data.
    /// Raw, JWS or JWE payload is accepted.
    ///
    /// # Arguments
    ///
    /// * `incoming` - serialized message as `Message`/`Jws`/`Jws`
    ///
    /// * `encryption_recipient_private_key` - recipients private key, used to decrypt `kek` in JWE
    ///
    /// * `encryption_sender_public_key` - senders public key, used to decrypt `kek` in JWE
    ///
    /// * `signing_sender_public_key` - senders public key, the JWS envelope was signed with
    pub fn receive(
        incoming: &str,
        encryption_recipient_private_key: Option<&[u8]>,
        encryption_sender_public_key: Option<Vec<u8>>,
        signing_sender_public_key: Option<&[u8]>,
    ) -> Result<Self> {
        let mut current_message: String = incoming.to_string();

        if get_message_type(&current_message)? == MessageType::DidCommJwe {
            let recipient_private_key = encryption_recipient_private_key.ok_or_else(|| {
                Error::Generic("missing encryption recipient private key".to_string())
            })?;
            current_message = receive_jwe(
                &current_message,
                recipient_private_key,
                encryption_sender_public_key,
            )?;
        }

        if get_message_type(&current_message)? == MessageType::DidCommJws {
            current_message = receive_jws(&current_message, signing_sender_public_key)?;
        }

        Ok(serde_json::from_str(&current_message)?)
    }

    /// Wrap self to be mediated by some mediator.
    /// Warning: Should be called on a `Message` instance which is ready to be sent!
    /// If message is not properly set up for crypto - this method will propagate error from
    ///     called `.seal()` method.
    /// Takes one mediator at a time to make sure that mediated chain preserves unchanged.
    /// This method can be chained any number of times to match all the mediators in the chain.
    ///
    /// # Arguments
    ///
    /// * `sender_private_key` - encryption key for inner message payload JWE encryption
    ///
    /// * `recipient_public_keys` - keys used to encrypt content encryption key for recipient;
    ///                             can be provided if key should not be resolved via recipients DID
    ///
    /// * `mediator_did` - DID of message mediator, will be `to` of mediated envelope
    ///
    /// * `mediator_public_key` - key used to encrypt content encryption key for mediator;
    ///                           can be provided if key should not be resolved via mediators DID
    pub fn routed_by(
        self,
        sender_private_key: &[u8],
        recipient_public_keys: Option<Vec<Option<Vec<u8>>>>,
        mediator_did: &str,
        mediator_public_key: Option<Vec<u8>>,
    ) -> Result<String> {
        let from = &self.didcomm_header.from.clone().unwrap_or_default();
        let alg = get_crypter_from_header(&self.jwm_header)?;
        let body = Mediated::new(self.didcomm_header.to[0].clone()).with_payload(
            self.seal(sender_private_key, recipient_public_keys)?
                .as_bytes()
                .to_vec(),
        );
        Message::new()
            .to(&[mediator_did])
            .from(from)
            .as_jwe(&alg, mediator_public_key.clone())
            .typ(MessageType::DidCommForward)
            .body(&serde_json::to_string(&body)?)?
            .seal(sender_private_key, Some(vec![mediator_public_key]))
    }

    /// Seals (encrypts) self and returns ready to send JWE
    ///
    /// # Arguments
    ///
    /// * `sender_private_key` - encryption key for inner message payload JWE encryption
    ///
    /// * `recipient_public_keys` - keys used to encrypt content encryption key for recipient;
    ///                             can be provided if key should not be resolved via recipients DID
    pub fn seal(
        mut self,
        sender_private_key: impl AsRef<[u8]>,
        recipient_public_keys: Option<Vec<Option<Vec<u8>>>>,
    ) -> Result<String> {
        if sender_private_key.as_ref().len() != 32 {
            return Err(Error::InvalidKeySize("!32".into()));
        }
        let to_len = self.didcomm_header.to.len();
        let public_keys = if let Some(recipient_public_keys_value) = recipient_public_keys {
            if recipient_public_keys_value.len() != to_len {
                return Err(Error::Generic(
                    "`to` and `recipient_public_keys` must have same length".to_string(),
                ));
            }
            recipient_public_keys_value
        } else {
            vec![None; to_len]
        };

        // generate content encryption key
        let mut cek = [0u8; 32];
        let mut rng = ChaCha20Rng::from_seed(Default::default());
        rng.fill_bytes(&mut cek);
        trace!("sealing message with shared_key: {:?}", &cek.as_ref());

        if to_len == 0_usize {
            return Err(Error::NoJweRecipient);
        } else if self.serialize_flat_jwe && self.didcomm_header.to.len() > 1 {
            return Err(Error::Generic(
                "flat JWE serialization only supports a single `to`".to_string(),
            ));
        }

        let mut recipients: Vec<Recipient> = vec![];
        // create jwk from static secret per recipient
        for (i, public_key) in public_keys.iter().enumerate().take(to_len) {
            let rv = encrypt_cek(
                &self,
                sender_private_key.as_ref(),
                &self.didcomm_header.to[i],
                &cek,
                public_key.to_owned(),
            )?;
            recipients.push(Recipient::new(rv.header, rv.encrypted_key));
        }
        self.recipients = Some(recipients);
        // encrypt original message with static secret
        let alg = get_crypter_from_header(&self.jwm_header)?;
        self.encrypt(alg.encryptor(), cek.as_ref())
    }
}

/// Associated functions implementations.
/// Possibly not required as Jwe serialization covers this.
impl Message {
    /// Parses `iv` value as `Vec<u8>` from public header.
    /// Both regular JSON and Compact representations are accepted.
    /// Returns `Error` on failure.
    /// TODO: Add examples
    pub fn get_iv(received: &[u8]) -> Result<Vec<u8>> {
        // parse from compact
        let as_str = String::from_utf8(received.to_vec())?;
        let json: serde_json::Value = if let Some(header_end) = as_str.find('.') {
            serde_json::from_str(&String::from_utf8(base64_url::decode(
                &as_str[..header_end],
            )?)?)?
        } else {
            serde_json::from_str(&as_str)?
        };
        if let Some(iv) = json.get("iv") {
            if let Some(t) = iv.as_str() {
                if t.len() != 24 {
                    Err(Error::Generic(format!(
                        "IV [nonce] size is incorrect: {}",
                        t.len()
                    )))
                } else {
                    Ok(t.as_bytes().to_vec())
                }
            } else {
                Err(Error::Generic("wrong nonce format".into()))
            }
        } else {
            Err(Error::Generic("iv is not found in JOSE header".into()))
        }
    }

    /// Transforms incomming into `Jwe` if it is one
    /// Also checks if `skid` field is present or returns `None` othervise
    /// Key resolution and validation fall onto caller of this method
    ///
    /// # Parameters
    ///
    /// * `incomming` - incomming message
    ///
    /// Returns `Option<Jwe>` where `.header.skid` is skid and `.payload()` is cyphertext
    ///
    #[cfg(feature = "raw-crypto")]
    pub fn received_as_jwe(incomming: impl AsRef<[u8]>) -> Option<Jwe> {
        if let Ok(jwe) = serde_json::from_slice::<Jwe>(incomming.as_ref()) {
            if jwe.get_skid().is_some() {
                Some(jwe)
            } else {
                None
            }
        } else {
            None
        }
    }
    /// Transforms decrypted `Jwe` into `Message`
    ///
    /// # Parameters
    ///
    /// * `decrypted` - result of decrypting of Jwe payload retreived after
    ///  decrypting content of `as_jwe` function call output.
    ///
    pub fn receive_external_crypto(decrypted: impl AsRef<[u8]>) -> Result<Self> {
        Ok(serde_json::from_slice(decrypted.as_ref())?)
    }

    /// Signs raw message and then packs it to encrypted envelope
    /// [Spec](https://identity.foundation/didcomm-messaging/spec/#message-signing)
    ///
    /// # Arguments
    ///
    /// * `encryption_sender_private_key` - encryption key for inner message payload JWE encryption
    ///
    /// * `encryption_recipient_public_keys` - keys used to encrypt content encryption key for
    ///                                        recipient with; can be provided if key should not be
    ///                                        resolved via recipients DID
    ///
    /// * `signing_algorithm` - encryption algorithm used
    ///
    /// * `signing_sender_private_key` - signing key for enveloped message JWS encryption
    #[cfg(feature = "raw-crypto")]
    pub fn seal_signed(
        self,
        encryption_sender_private_key: &[u8],
        encryption_recipient_public_keys: Option<Vec<Option<Vec<u8>>>>,
        signing_algorithm: SignatureAlgorithm,
        signing_sender_private_key: &[u8],
    ) -> Result<String> {
        let mut to = self.clone();
        let signed = self
            .as_jws(&signing_algorithm)
            .sign(signing_algorithm.signer(), signing_sender_private_key)?;
        to.body = serde_json::from_str(&signed)?;
        to.typ(MessageType::DidCommJws).seal(
            encryption_sender_private_key,
            encryption_recipient_public_keys,
        )
    }
}

impl Default for Message {
    fn default() -> Self {
        Self::new()
    }
}

#[cfg(test)]
mod parse_tests {
    use super::*;

    #[test]
    fn iv_from_json_test() {
        // Arrange
        // Example JWM from RFC: https://tools.ietf.org/html/draft-looker-jwm-01#section-2.3
        // Extendet twice to be 192bit (24byte) nonce.
        let raw_json = r#" { "protected": "eyJ0eXAiOiJKV00iLCJlbmMiOiJBMjU2R0NNIiwia2lkIjoiUEdvWHpzME5XYVJfbWVLZ1RaTGJFdURvU1ZUYUZ1eXJiV0k3VjlkcGpDZyIsImFsZyI6IkVDREgtRVMrQTI1NktXIiwiZXBrIjp7Imt0eSI6IkVDIiwiY3J2IjoiUC0yNTYiLCJ4IjoiLU5oN1NoUkJfeGFDQlpSZElpVkN1bDNTb1IwWXc0VEdFUXFxR2lqMXZKcyIsInkiOiI5dEx4ODFQTWZRa3JPdzh5dUkyWXdJMG83TXROemFDR2ZDQmJaQlc1WXJNIn19",
                "recipients": [
                  {
                    "encrypted_key": "J1Fs9JaDjOT_5481ORQWfEZmHy7OjE3pTNKccnK7hlqjxbPalQWWLg"
                  }
                ],
                "iv": "u5kIzo0m_d2PjI4mu5kIzo0m",
                "ciphertext": "qGuFFoHy7HBmkf2BaY6eREwzEjn6O_FnRoXj2H-DAXo1PgQdfON-_1QbxtnT8e8z_M6Gown7s8fLtYNmIHAuixqFQnSA4fdMcMSi02z1MYEn2JC-1EkVbWr4TqQgFP1EyymB6XjCWDiwTYd2xpKoUshu8WW601HLSgFIRUG3-cK_ZSdFaoWosIgAH5EQ2ayJkRB_7dXuo9Bi1MK6TYGZKezc6rpCK_VRSnLXhFwa1C3T0QBes",
                "tag": "doeAoagwJe9BwKayfcduiw"
            }"#;
        // Act
        let iv = Message::get_iv(raw_json.as_bytes());
        // Assert
        assert!(iv.is_ok());
        assert_eq!(
            "u5kIzo0m_d2PjI4mu5kIzo0m",
            &String::from_utf8(iv.unwrap()).unwrap()
        );
    }

    #[test]
    fn iv_from_compact_json_test() {
        // Arrange
        // Example JWM from RFC: https://tools.ietf.org/html/draft-looker-jwm-01#section-2.3
        let compact = r#"eyJ0eXAiOiJKV00iLCJlbmMiOiJBMjU2R0NNIiwia2lkIjoiUEdvWHpzME5XYVJfbWVLZ1RaTGJFdURvU1ZUYUZ1eXJiV0k3VjlkcGpDZyIsImFsZyI6IkVDREgtRVMrQTI1NktXIiwiaXYiOiAidTVrSXpvMG1fZDJQakk0bXU1a0l6bzBtIn0."#;
        // Act
        let iv = Message::get_iv(compact.as_bytes());
        // Assert
        assert!(iv.is_ok());
        assert_eq!(
            "u5kIzo0m_d2PjI4mu5kIzo0m",
            &String::from_utf8(iv.unwrap()).unwrap()
        );
    }
}

#[cfg(all(test, feature = "raw-crypto"))]
mod crypto_tests {
    extern crate chacha20poly1305;
    extern crate sodiumoxide;

    #[cfg(feature = "resolve")]
    use base58::FromBase58;
    use rand_core::OsRng;
    use utilities::{get_keypair_set, KeyPairSet};

    use super::*;
    #[cfg(feature = "resolve")]
    use crate::{Jwe, Mediated};

    #[test]
    #[cfg(not(feature = "resolve"))]
    fn create_and_send() {
        let KeyPairSet {
            alice_private,
            bobs_public,
            ..
        } = get_keypair_set();
        let m = Message::new().as_jwe(&CryptoAlgorithm::XC20P, Some(bobs_public.to_vec()));
        let p = m.seal(&alice_private, Some(vec![Some(bobs_public.to_vec())]));
        assert!(p.is_ok());
    }

    #[test]
    #[cfg(feature = "resolve")]
    fn create_and_send() {
        let KeyPairSet { alice_private, .. } = get_keypair_set();
        let m = Message::new()
            .from("did:key:z6MkiTBz1ymuepAQ4HEHYSF1H8quG5GLVVQR3djdX3mDooWp")
            .to(&["did:key:z6MkjchhfUsD6mmvni8mCdXHw216Xrm9bQe2mBH1P5RDjVJG"])
            .as_jwe(&CryptoAlgorithm::XC20P, None);
        let p = m.seal(&alice_private, None);
        assert!(p.is_ok());
    }

    #[test]
    fn create_and_send_without_resolving_dids() {
        let KeyPairSet {
            alice_private,
            bobs_public,
            ..
        } = get_keypair_set();
        let m = Message::new().as_jwe(&CryptoAlgorithm::XC20P, Some(bobs_public.to_vec()));
        let p = m.seal(&alice_private, Some(vec![Some(bobs_public.to_vec())]));
        assert!(p.is_ok());
    }

    #[test]
    #[cfg(feature = "resolve")]
    fn receive_test() {
        // Arrange
        let KeyPairSet {
            alice_public,
            alice_private,
            bobs_private,
            ..
        } = get_keypair_set();
        // alice seals JWE
        let m = Message::new()
            .from("did:key:z6MkiTBz1ymuepAQ4HEHYSF1H8quG5GLVVQR3djdX3mDooWp")
            .to(&["did:key:z6MkjchhfUsD6mmvni8mCdXHw216Xrm9bQe2mBH1P5RDjVJG"])
            .as_jwe(&CryptoAlgorithm::XC20P, None);
        let jwe = m.seal(&alice_private, None).unwrap();

        // Act
        // bob receives JWE
        let received =
            Message::receive(&jwe, Some(&bobs_private), Some(alice_public.to_vec()), None);

        // Assert
        assert!(received.is_ok());
    }

    #[test]
    fn receive_test_without_resolving_dids() {
        // Arrange
        let KeyPairSet {
            alice_public,
            alice_private,
            bobs_private,
            bobs_public,
            ..
        } = get_keypair_set();
        // alice seals JWE
        let m = Message::new()
            .from("did:key:z6MkiTBz1ymuepAQ4HEHYSF1H8quG5GLVVQR3djdX3mDooWp")
            .to(&["did:key:z6MkjchhfUsD6mmvni8mCdXHw216Xrm9bQe2mBH1P5RDjVJG"])
            .as_jwe(&CryptoAlgorithm::XC20P, Some(bobs_public.to_vec()));
        let jwe = m
            .seal(&alice_private, Some(vec![Some(bobs_public.to_vec())]))
            .unwrap();

        // Act
        // bob receives JWE
        let received =
            Message::receive(&jwe, Some(&bobs_private), Some(alice_public.to_vec()), None);

        // Assert
        assert!(received.is_ok());
    }

    #[test]
    #[cfg(feature = "resolve")]
    fn send_receive_didkey_test() {
        let m = Message::new()
            .from("did:key:z6MkiTBz1ymuepAQ4HEHYSF1H8quG5GLVVQR3djdX3mDooWp")
            .to(&["did:key:z6MkjchhfUsD6mmvni8mCdXHw216Xrm9bQe2mBH1P5RDjVJG"])
            .as_jwe(&CryptoAlgorithm::XC20P, None);
        // TODO: validate derived pub from priv key <<<
        let KeyPairSet {
            alice_private,
            bobs_private,
            ..
        } = get_keypair_set();
        let jwe = m.seal(&alice_private, None);
        assert!(jwe.is_ok());

        let received = Message::receive(&jwe.unwrap(), Some(&bobs_private), None, None);
        assert!(received.is_ok());
    }

    #[test]
    fn send_receive_didkey_explicit_pubkey_test() {
        let KeyPairSet {
            alice_public,
            alice_private,
            bobs_private,
            bobs_public,
            ..
        } = get_keypair_set();
        let m = Message::new()
            .from("did:key:z6MkiTBz1ymuepAQ4HEHYSF1H8quG5GLVVQR3djdX3mDooWp")
            .to(&["did:key:z6MkjchhfUsD6mmvni8mCdXHw216Xrm9bQe2mBH1P5RDjVJG"])
            .as_jwe(&CryptoAlgorithm::XC20P, Some(bobs_public.to_vec()));

        let jwe = m.seal(&alice_private, Some(vec![Some(bobs_public.to_vec())]));
        assert!(jwe.is_ok());

        let received = Message::receive(
            &jwe.unwrap(),
            Some(&bobs_private),
            Some(alice_public.to_vec()),
            None,
        );
        assert!(received.is_ok());
    }

    #[test]
    #[cfg(feature = "resolve")]
    fn send_receive_didkey_test_1pu_aes256() {
        let m = Message::new()
            .from("did:key:z6MkiTBz1ymuepAQ4HEHYSF1H8quG5GLVVQR3djdX3mDooWp")
            .to(&["did:key:z6MkjchhfUsD6mmvni8mCdXHw216Xrm9bQe2mBH1P5RDjVJG"])
            .as_jwe(&CryptoAlgorithm::A256GCM, None);
        // TODO: validate derived pub from priv key <<<
        let KeyPairSet {
            alice_private,
            bobs_private,
            ..
        } = get_keypair_set();
        let jwe = m.seal(&alice_private, None);
        assert!(jwe.is_ok());

        let received = Message::receive(&jwe.unwrap(), Some(&bobs_private), None, None);
        assert!(received.is_ok());
    }

    #[test]
    #[cfg(feature = "resolve")]
    fn send_receive_didkey_test_1pu_aes256_explicit_pubkey() {
        let m = Message::new()
            .from("did:key:z6MkiTBz1ymuepAQ4HEHYSF1H8quG5GLVVQR3djdX3mDooWp")
            .to(&["did:key:z6MkjchhfUsD6mmvni8mCdXHw216Xrm9bQe2mBH1P5RDjVJG"])
            .as_jwe(&CryptoAlgorithm::A256GCM, None);
        // TODO: validate derived pub from priv key <<<
        let KeyPairSet {
            alice_private,
            bobs_private,
            ..
        } = get_keypair_set();
        let jwe = m.seal(&alice_private, None);
        assert!(jwe.is_ok());

        let KeyPairSet { alice_public, .. } = get_keypair_set();

        let received = Message::receive(
            &jwe.unwrap(),
            Some(&bobs_private),
            Some(alice_public.to_vec()),
            None,
        );
        assert!(received.is_ok());
    }

    #[test]
    #[cfg(feature = "resolve")]
    fn send_receive_didkey_multiple_recipients_test() {
        let m = Message::new()
            .from("did:key:z6MkiTBz1ymuepAQ4HEHYSF1H8quG5GLVVQR3djdX3mDooWp")
            .to(&[
                "did:key:z6MkjchhfUsD6mmvni8mCdXHw216Xrm9bQe2mBH1P5RDjVJG",
                "did:key:z6MknGc3ocHs3zdPiJbnaaqDi58NGb4pk1Sp9WxWufuXSdxf",
            ])
            .as_jwe(&CryptoAlgorithm::XC20P, None);
        let KeyPairSet {
            alice_private,
            bobs_private,
            ..
        } = get_keypair_set();
        let third_private = "ACa4PPJ1LnPNq1iwS33V3Akh7WtnC71WkKFZ9ccM6sX2"
            .from_base58()
            .unwrap();
        let jwe = m.seal(&alice_private, None);
        assert!(jwe.is_ok());

        let jwe = jwe.unwrap();
        let received_bob = Message::receive(&jwe, Some(&bobs_private), None, None);
        let received_third = Message::receive(&jwe, Some(&third_private), None, None);
        assert!(received_bob.is_ok());
        assert!(received_third.is_ok());
    }

    #[test]
    #[cfg(feature = "resolve")]
    fn mediated_didkey_test() {
        let mediator_private = "ACa4PPJ1LnPNq1iwS33V3Akh7WtnC71WkKFZ9ccM6sX2"
            .from_base58()
            .unwrap();
        let KeyPairSet {
            alice_private,
            bobs_private,
            ..
        } = get_keypair_set();
        let sealed = Message::new()
            .from("did:key:z6MkiTBz1ymuepAQ4HEHYSF1H8quG5GLVVQR3djdX3mDooWp")
            .to(&["did:key:z6MkjchhfUsD6mmvni8mCdXHw216Xrm9bQe2mBH1P5RDjVJG"])
            .as_jwe(&CryptoAlgorithm::XC20P, None)
            .routed_by(
                &alice_private,
                None,
                "did:key:z6MknGc3ocHs3zdPiJbnaaqDi58NGb4pk1Sp9WxWufuXSdxf",
                None,
            );
        assert!(sealed.is_ok());

        let mediator_received =
            Message::receive(&sealed.unwrap(), Some(&mediator_private), None, None);
        assert!(mediator_received.is_ok());

        let mediator_received_unwrapped = mediator_received.unwrap().get_body().unwrap();
        let pl_string = String::from_utf8_lossy(mediator_received_unwrapped.as_ref());
        let message_to_forward: Mediated = serde_json::from_str(&pl_string).unwrap();
        let attached_jwe = serde_json::from_slice::<Jwe>(&message_to_forward.payload);
        assert!(attached_jwe.is_ok());
        let str_jwe = serde_json::to_string(&attached_jwe.unwrap());
        assert!(str_jwe.is_ok());

        let bob_received = Message::receive(
            &String::from_utf8_lossy(&message_to_forward.payload),
            Some(&bobs_private),
            None,
            None,
        );
        assert!(bob_received.is_ok());
    }

    #[test]
    fn can_pass_explicit_signing_verification_keys() -> Result<()> {
        let KeyPairSet {
            alice_private,
            alice_public,
            bobs_private,
            bobs_public,
            ..
        } = get_keypair_set();
        let sign_keypair = ed25519_dalek::Keypair::generate(&mut OsRng);
        let body = r#"{"foo":"bar"}"#;
        let message = Message::new()
            .from("did:key:z6MkiTBz1ymuepAQ4HEHYSF1H8quG5GLVVQR3djdX3mDooWp")
            .to(&["did:key:z6MkjchhfUsD6mmvni8mCdXHw216Xrm9bQe2mBH1P5RDjVJG"])
            .body(body)? // packing in some payload
            .as_flat_jwe(&CryptoAlgorithm::XC20P, Some(bobs_public.to_vec()))
            .kid(&hex::encode(vec![1; 32])); // invalid key, passing no key will not succeed

        let jwe_string = message.seal_signed(
            &alice_private,
            Some(vec![Some(bobs_public.to_vec())]),
            SignatureAlgorithm::EdDsa,
            &sign_keypair.to_bytes(),
        )?;

        let received_failure_no_key = Message::receive(
            &jwe_string,
            Some(&bobs_private),
            Some(alice_public.to_vec()),
            None,
        );
        let received_failure_wrong_key = Message::receive(
            &jwe_string,
            Some(&bobs_private),
            Some(alice_public.to_vec()),
            Some(&[0; 32]),
        );
        let received_success = Message::receive(
            &jwe_string,
            Some(&bobs_private),
            Some(alice_public.to_vec()),
            Some(&sign_keypair.public.to_bytes()),
        );

        // Assert
        assert!(&received_failure_no_key.is_err());
        assert!(&received_failure_wrong_key.is_err());
        assert!(&received_success.is_ok());
        let received = received_success.unwrap();
        let sample_body: Value = serde_json::from_str(body).unwrap();
        let received_body: Value = serde_json::from_str(&received.get_body().unwrap()).unwrap();
        assert_eq!(sample_body.to_string(), received_body.to_string(),);

        Ok(())
    }
}<|MERGE_RESOLUTION|>--- conflicted
+++ resolved
@@ -18,22 +18,8 @@
 use rand_chacha::ChaCha20Rng;
 use serde::{Deserialize, Serialize};
 use serde_json::{json, Value};
-
-<<<<<<< HEAD
-=======
-use super::headers::{DidCommHeader, JwmHeader};
-use super::mediated::Mediated;
-use super::Attachment;
 use crate::Result;
 
-#[cfg(feature = "raw-crypto")]
-use crate::crypto::{CryptoAlgorithm, Cypher, SignatureAlgorithm, Signer};
-use crate::helpers::{
-    encrypt_cek, get_crypter_from_header, get_message_type, receive_jwe, receive_jws,
-};
-use crate::{Error, Jwe, MessageType, PriorClaims, Recipient};
-
->>>>>>> 26f06738
 /// DIDComm message structure.
 ///
 /// `Message`s are used to construct new DIDComm messages.
